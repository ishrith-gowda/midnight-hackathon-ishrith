import { useState, useEffect } from 'react'
import { useAuthStore } from '../../stores/auth-store'
import { WalletSummary } from '../shared/wallet-summary'
import { GenomeUpload } from '../../components/genome/genome-upload'
<<<<<<< HEAD
import { PatientDashboard } from './patient-dashboard'
import { ConsentManager } from './consent-manager'
import { useGenomeSummary } from '../../hooks/use-genome'

export const PatientPage = () => {
  const { user } = useAuthStore((state) => ({ user: state.user }))
  const { data: genomeSummary } = useGenomeSummary()
  
=======
import { ProofForm } from '../../components/proof/proof-form'
import { useRealWebSocket, useProofProgress, useVerificationNotifications } from '../../../hooks/useRealWebSocket'
import { useGenomeSummary } from '../../hooks/use-genome'
import { useProofJobs, useProofRecords } from '../../hooks/use-proof-jobs'
import { useVerificationRequests, useVerificationResponse } from '../../hooks/use-verification'
import toast from 'react-hot-toast'
import type { TraitType } from '../../lib/api/types'

export const PatientPage = () => {
  const { user } = useAuthStore((state) => ({ user: state.user }))
  const [selectedTrait, setSelectedTrait] = useState<TraitType>('BRCA1')
  const [activeJobId, setActiveJobId] = useState<string | null>(null)

  // API hooks
  const { data: genomeSummary } = useGenomeSummary()
  const { data: proofRecords } = useProofRecords()
  const { data: verificationRequests, refetch: refetchRequests } = useVerificationRequests()
  const { mutate: respondToVerification } = useVerificationResponse()

  // WebSocket hooks
  const { connected, error: wsError } = useRealWebSocket()
  const { progress, stage } = useProofProgress(activeJobId)
  const pendingNotifications = useVerificationNotifications()

  // Show WebSocket connection status
  useEffect(() => {
    if (connected) {
      toast.success('Real-time connection established', { id: 'ws-connected' })
    } else if (wsError) {
      toast.error(`Connection error: ${wsError}`, { id: 'ws-error' })
    }
  }, [connected, wsError])

  // Show verification notifications
  useEffect(() => {
    if (pendingNotifications.length > 0) {
      const latest = pendingNotifications[pendingNotifications.length - 1]
      toast(`New verification request from ${latest.from}`, { icon: '🔔' })
      refetchRequests()
    }
  }, [pendingNotifications, refetchRequests])

  const handleApproveVerification = (requestId: string, expiresIn: number = 24) => {
    respondToVerification(
      { requestId, approved: true, expiresIn },
      {
        onSuccess: () => {
          toast.success('Verification request approved')
          refetchRequests()
        },
        onError: () => toast.error('Failed to approve verification')
      }
    )
  }

  const handleDenyVerification = (requestId: string) => {
    respondToVerification(
      { requestId, approved: false },
      {
        onSuccess: () => {
          toast.success('Verification request denied')
          refetchRequests()
        },
        onError: () => toast.error('Failed to deny verification')
      }
    )
  }

>>>>>>> d3a8cbd0
  return (
    <main className="page-shell">
      <header className="page-header">
        <div>
          <p className="eyebrow">Patient Portal</p>
          <h1>Selective Genomic Proof Generation</h1>
          <p className="subtitle">
            Upload variant summaries, manage consents, and generate zero-knowledge proofs for your healthcare providers.
          </p>
        </div>
        <WalletSummary user={user} />
        {connected && (
          <div className="connection-status">
            <span className="status-dot connected" />
            Real-time connected
          </div>
        )}
      </header>

      <section className="panel-grid">
        {/* Genome Upload Panel */}
        <article className="glass-panel">
<<<<<<< HEAD
          <h2>Genome Uploads</h2>
          {!genomeSummary?.cid ? (
            <GenomeUpload />
          ) : (
            <PatientDashboard genomeSummary={genomeSummary} />
          )}
=======
          <h2>Genome Data</h2>
          <GenomeUpload />
>>>>>>> d3a8cbd0
        </article>

        {/* Verification Requests Panel */}
        <article className="glass-panel">
          <h2>Verification Requests</h2>
<<<<<<< HEAD
          <ConsentManager />
=======
          {verificationRequests && verificationRequests.length > 0 ? (
            <div className="request-list">
              {verificationRequests.map((request) => (
                <div key={request.id} className="verification-request">
                  <div className="request-header">
                    <span className="doctor-name">Dr. {request.doctorName || 'Unknown'}</span>
                    <span className="request-time">
                      {new Date(request.createdAt).toLocaleDateString()}
                    </span>
                  </div>
                  <div className="requested-traits">
                    Requesting: {request.requestedTraits.join(', ')}
                  </div>
                  {request.message && (
                    <div className="request-message">{request.message}</div>
                  )}
                  <div className="request-actions">
                    <button
                      className="approve-btn"
                      onClick={() => handleApproveVerification(request.id)}
                      disabled={request.status !== 'pending'}
                    >
                      Approve (24h)
                    </button>
                    <button
                      className="deny-btn"
                      onClick={() => handleDenyVerification(request.id)}
                      disabled={request.status !== 'pending'}
                    >
                      Deny
                    </button>
                  </div>
                  {request.status !== 'pending' && (
                    <div className={`status-badge ${request.status}`}>
                      {request.status}
                    </div>
                  )}
                </div>
              ))}
            </div>
          ) : (
            <p className="empty-state">No pending verification requests</p>
          )}
>>>>>>> d3a8cbd0
        </article>

        {/* Proof Generation Panel */}
        <article className="glass-panel">
<<<<<<< HEAD
          <h2>Proof Generation</h2>
          {!genomeSummary?.cid ? (
            <p className="muted-text">Please upload your genome data to generate proofs.</p>
          ) : (
            <PatientDashboard genomeSummary={genomeSummary} showProofForm={true} />
=======
          <h2>Generate Proof</h2>
          {genomeSummary?.cid ? (
            <>
              <div className="trait-selector">
                <label>Select trait to prove:</label>
                <div className="trait-buttons">
                  {(['BRCA1', 'BRCA2', 'CYP2D6'] as TraitType[]).map(trait => (
                    <button
                      key={trait}
                      className={`trait-btn ${selectedTrait === trait ? 'active' : ''}`}
                      onClick={() => setSelectedTrait(trait)}
                    >
                      {trait}
                    </button>
                  ))}
                </div>
              </div>

              <ProofForm
                trait={selectedTrait}
                onJobCreated={(jobId) => setActiveJobId(jobId)}
              />

              {activeJobId && progress > 0 && (
                <div className="proof-progress">
                  <div className="progress-bar">
                    <div
                      className="progress-fill"
                      style={{ width: `${progress}%` }}
                    />
                  </div>
                  <div className="progress-text">
                    {stage || `Generating proof: ${progress}%`}
                  </div>
                </div>
              )}

              {proofRecords && proofRecords.length > 0 && (
                <div className="proof-history">
                  <h3>Recent Proofs</h3>
                  <div className="proof-list">
                    {proofRecords.slice(0, 3).map((proof) => (
                      <div key={proof.id} className="proof-record">
                        <span className="proof-trait">{proof.traitType}</span>
                        <span className="proof-time">
                          {new Date(proof.createdAt).toLocaleTimeString()}
                        </span>
                        <span className={`proof-status ${proof.status}`}>
                          {proof.status}
                        </span>
                      </div>
                    ))}
                  </div>
                </div>
              )}
            </>
          ) : (
            <p className="empty-state">Please upload your genome data first</p>
>>>>>>> d3a8cbd0
          )}
        </article>
      </section>
    </main>
  )
}<|MERGE_RESOLUTION|>--- conflicted
+++ resolved
@@ -2,16 +2,6 @@
 import { useAuthStore } from '../../stores/auth-store'
 import { WalletSummary } from '../shared/wallet-summary'
 import { GenomeUpload } from '../../components/genome/genome-upload'
-<<<<<<< HEAD
-import { PatientDashboard } from './patient-dashboard'
-import { ConsentManager } from './consent-manager'
-import { useGenomeSummary } from '../../hooks/use-genome'
-
-export const PatientPage = () => {
-  const { user } = useAuthStore((state) => ({ user: state.user }))
-  const { data: genomeSummary } = useGenomeSummary()
-  
-=======
 import { ProofForm } from '../../components/proof/proof-form'
 import { useRealWebSocket, useProofProgress, useVerificationNotifications } from '../../../hooks/useRealWebSocket'
 import { useGenomeSummary } from '../../hooks/use-genome'
@@ -80,13 +70,12 @@
     )
   }
 
->>>>>>> d3a8cbd0
   return (
     <main className="page-shell">
       <header className="page-header">
         <div>
           <p className="eyebrow">Patient Portal</p>
-          <h1>Selective Genomic Proof Generation</h1>
+          <h1>Selective genomic proof generation</h1>
           <p className="subtitle">
             Upload variant summaries, manage consents, and generate zero-knowledge proofs for your healthcare providers.
           </p>
@@ -103,25 +92,13 @@
       <section className="panel-grid">
         {/* Genome Upload Panel */}
         <article className="glass-panel">
-<<<<<<< HEAD
-          <h2>Genome Uploads</h2>
-          {!genomeSummary?.cid ? (
-            <GenomeUpload />
-          ) : (
-            <PatientDashboard genomeSummary={genomeSummary} />
-          )}
-=======
           <h2>Genome Data</h2>
           <GenomeUpload />
->>>>>>> d3a8cbd0
         </article>
 
         {/* Verification Requests Panel */}
         <article className="glass-panel">
           <h2>Verification Requests</h2>
-<<<<<<< HEAD
-          <ConsentManager />
-=======
           {verificationRequests && verificationRequests.length > 0 ? (
             <div className="request-list">
               {verificationRequests.map((request) => (
@@ -165,18 +142,10 @@
           ) : (
             <p className="empty-state">No pending verification requests</p>
           )}
->>>>>>> d3a8cbd0
         </article>
 
         {/* Proof Generation Panel */}
         <article className="glass-panel">
-<<<<<<< HEAD
-          <h2>Proof Generation</h2>
-          {!genomeSummary?.cid ? (
-            <p className="muted-text">Please upload your genome data to generate proofs.</p>
-          ) : (
-            <PatientDashboard genomeSummary={genomeSummary} showProofForm={true} />
-=======
           <h2>Generate Proof</h2>
           {genomeSummary?.cid ? (
             <>
@@ -235,7 +204,6 @@
             </>
           ) : (
             <p className="empty-state">Please upload your genome data first</p>
->>>>>>> d3a8cbd0
           )}
         </article>
       </section>
