--- conflicted
+++ resolved
@@ -66,10 +66,7 @@
 postgres_data/
 redis_data/
 
-<<<<<<< HEAD
-=======
 
->>>>>>> d3a8cbd0
 
 # Backup files
 *.backup
